--- conflicted
+++ resolved
@@ -90,12 +90,6 @@
 
 // Implement the game loop
 impl GameState for State {
-<<<<<<< HEAD
-    // We're allowing non snake-case here, because the underlying GL library exports
-    // keys in a way that makes Rust complain.
-    #[allow(non_snake_case)]
-=======
->>>>>>> db5fa4a3
     fn tick(&mut self, ctx: &mut Rltk) {
         // New: handle keyboard inputs.
         match ctx.key {
@@ -107,48 +101,6 @@
                     // and applying movement via the move_player function.
 
                     // Numpad
-<<<<<<< HEAD
-                    VirtualKeyCode::Numpad8 => {
-                        self.move_player(0, -1);
-                    }
-                    VirtualKeyCode::Numpad4 => {
-                        self.move_player(-1, 0);
-                    }
-                    VirtualKeyCode::Numpad6 => {
-                        self.move_player(1, 0);
-                    }
-                    VirtualKeyCode::Numpad2 => {
-                        self.move_player(0, 1);
-                    }
-
-                    // Numpad diagonals
-                    VirtualKeyCode::Numpad7 => {
-                        self.move_player(-1, -1);
-                    }
-                    VirtualKeyCode::Numpad9 => {
-                        self.move_player(1, -1);
-                    }
-                    VirtualKeyCode::Numpad1 => {
-                        self.move_player(-1, 1);
-                    }
-                    VirtualKeyCode::Numpad3 => {
-                        self.move_player(1, 1);
-                    }
-
-                    // Cursors
-                    VirtualKeyCode::Up => {
-                        self.move_player(0, -1);
-                    }
-                    VirtualKeyCode::Down => {
-                        self.move_player(0, 1);
-                    }
-                    VirtualKeyCode::Left => {
-                        self.move_player(-1, 0);
-                    }
-                    VirtualKeyCode::Right => {
-                        self.move_player(1, 0);
-                    }
-=======
                     VirtualKeyCode::Numpad8 => self.move_player(0, -1),
                     VirtualKeyCode::Numpad4 => self.move_player(-1, 0),
                     VirtualKeyCode::Numpad6 => self.move_player(1, 0),
@@ -165,7 +117,6 @@
                     VirtualKeyCode::Down => self.move_player(0, 1),
                     VirtualKeyCode::Left => self.move_player(-1, 0),
                     VirtualKeyCode::Right => self.move_player(1, 0),
->>>>>>> db5fa4a3
 
                     _ => {} // Ignore all the other possibilities
                 }
