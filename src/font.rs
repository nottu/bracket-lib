<<<<<<< HEAD
extern crate image;
=======
>>>>>>> db5fa4a3
use super::gl;
use image::GenericImageView;
use std::os::raw::c_void;

#[derive(PartialEq, Clone)]
/// RLTK's representation of a font or tileset file.
pub struct Font {
    pub bitmap_file: String,
    pub width: u32,
    pub height: u32,
    pub gl_id: Option<u32>,
    pub tile_size: (u32, u32),
}

#[allow(non_snake_case)]
impl Font {
    /// Creates an unloaded texture with filename and size parameters provided.
    pub fn new<S: ToString>(filename: S, width: u32, height: u32, tile_size: (u32, u32)) -> Font {
        Font {
            bitmap_file: filename.to_string(),
            width,
            height,
            gl_id: None,
            tile_size,
        }
    }

    /// Loads a font file (texture) to obtain the width and height for you
    pub fn load<S: ToString>(filename: S, tile_size: (u32, u32)) -> Font {
        let img = image::open(std::path::Path::new(&filename.to_string()))
            .expect("Failed to load texture");
        Font {
            bitmap_file: filename.to_string(),
            width: img.width(),
            height: img.height(),
            gl_id: None,
            tile_size,
        }
    }

    /// Load a font, and allocate it as an OpenGL resource. Returns the OpenGL binding number (which is also set in the structure).
    pub fn setup_gl_texture(&mut self, gl: &gl::Gles2) -> u32 {
        let mut texture: u32 = 0;

        unsafe {
            gl.GenTextures(1, &mut texture);
            gl.BindTexture(gl::TEXTURE_2D, texture); // all upcoming GL_TEXTURE_2D operations now have effect on this texture object
                                                     // set the texture wrapping parameters
            gl.TexParameteri(gl::TEXTURE_2D, gl::TEXTURE_WRAP_S, gl::REPEAT as i32); // set texture wrapping to gl::REPEAT (default wrapping method)
            gl.TexParameteri(gl::TEXTURE_2D, gl::TEXTURE_WRAP_T, gl::REPEAT as i32);
            // set texture filtering parameters
            gl.TexParameteri(gl::TEXTURE_2D, gl::TEXTURE_MIN_FILTER, gl::LINEAR as i32);
            gl.TexParameteri(gl::TEXTURE_2D, gl::TEXTURE_MAG_FILTER, gl::LINEAR as i32);

            let img_orig = image::open(std::path::Path::new(&self.bitmap_file))
                .expect("Failed to load texture");
            let img = img_orig.flipv();
            let data = img.raw_pixels();
            gl.TexImage2D(
                gl::TEXTURE_2D,
                0,
                gl::RGB as i32,
                img.width() as i32,
                img.height() as i32,
                0,
                gl::RGB,
                gl::UNSIGNED_BYTE,
                &data[0] as *const u8 as *const c_void,
            );
            gl.GenerateMipmap(gl::TEXTURE_2D);
        }

        self.gl_id = Some(texture);

        texture
    }

    /// Sets this font file as the active texture
    pub fn bind_texture(&self, gl: &gl::Gles2) {
        unsafe {
            gl.BindTexture(gl::TEXTURE_2D, self.gl_id.unwrap());
        }
    }
}

// Some unit testing for fonts

#[cfg(test)]
mod tests {
    use super::Font;

    #[test]
    // Tests that we make an RGB triplet at defaults and it is black.
    fn make_font_minimal() {
        let f = Font::new("test.png", 1, 2, (8, 8));
        assert_eq!(f.bitmap_file, "test.png");
        assert_eq!(f.width, 1);
        assert_eq!(f.height, 2);
    }

    #[test]
    // Tests that we make an RGB triplet at defaults and it is black.
    fn make_font_from_file() {
        let f = Font::load("resources/terminal8x8.jpg", (8, 8));
        assert_eq!(f.width, 128);
        assert_eq!(f.height, 128);
    }
}<|MERGE_RESOLUTION|>--- conflicted
+++ resolved
@@ -1,7 +1,3 @@
-<<<<<<< HEAD
-extern crate image;
-=======
->>>>>>> db5fa4a3
 use super::gl;
 use image::GenericImageView;
 use std::os::raw::c_void;
